--- conflicted
+++ resolved
@@ -733,9 +733,4 @@
                 x, coords = self.structure_module(x, coords, mask = flat_chain_mask)
 
         coords.type(original_dtype)
-<<<<<<< HEAD
-        return coords
-
-=======
-        return coords
->>>>>>> f8eb4c3e
+        return coords